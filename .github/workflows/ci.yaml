--- conflicted
+++ resolved
@@ -103,10 +103,7 @@
           python setup.py pytest --addopts '-m "not smoke"'  
       - name: Smoke tests with setup.py
         run: |
-<<<<<<< HEAD
           python setup.py pytest --addopts "-m smoke" 
-=======
-          python setup.py test
 
   entrypoints:
     runs-on: ubuntu-latest
@@ -160,7 +157,6 @@
           sumlabels.py --help
           sumlabels.py  2>&1 | grep sumlabels.py || exit 1
 
->>>>>>> f06cdf1c
   coverage:
     runs-on: ubuntu-20.04
     steps:
