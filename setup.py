#! /usr/bin/env python
# -*- coding: utf-8 -*-

##############################################################################
##  DendroPy Phylogenetic Computing Library.
##
##  Copyright 2010-2015 Jeet Sukumaran and Mark T. Holder.
##  All rights reserved.
##
##  See "LICENSE.rst" for terms and conditions of usage.
##
##  If you use this work or any portion thereof in published work,
##  please cite it as:
##
##     Sukumaran, J. and M. T. Holder. 2010. DendroPy: a Python library
##     for phylogenetic computing. Bioinformatics 26: 1569-1571.
##
##############################################################################

"""
Package setup and installation.
"""

import os
import sys
import re
from setuptools import setup, find_packages

def _read(path_components, **kwargs):
    path = os.path.join(os.path.dirname(__file__), *path_components)
    if sys.version_info.major < 3:
        return open(path, "rU").read()
    else:
        with open(path, encoding=kwargs.get("encoding", "utf8")) as src:
            s = src.read()
        return s

def _read_requirements(path):
    return [
        line.strip()
        for line in _read([path]).split("\n")
        if not line.startswith(('"', "#", "-", "git+"))
    ]

project_init = _read(["src", "dendropy", "__init__.py"])
__version__ = re.match(r".*^__version__\s*=\s*['\"](.*?)['\"]\s*$.*", project_init, re.S | re.M).group(1)
__project__ = re.match(r".*^__project__\s*=\s*['\"](.*?)['\"]\s*$.*", project_init, re.S | re.M).group(1)

setup(
    name=__project__,
    version=__version__,
    author='Jeet Sukumaran, Mark T. Holder, and Matthew Andres Moreno',
    author_email='jeetsukumaran@gmail.com, mtholder@ku.edu, morenoma@umich.edu',
    packages=find_packages("src"),
    package_dir={"": "src"},
    entry_points={
        'console_scripts': [
            # Going forward ...
            'sumtrees=dendropy.application.sumtrees:main',
            'sumlabels=dendropy.application.sumlabels:main_cli',
            'dendropy-format=dendropy.application.dendropy_format:main',
            # Legacy: to be deprecated
            'sumtrees.py=dendropy.application.sumtrees:main',
            'sumlabels.py=dendropy.application.sumlabels:main_cli',
        ],
    },
    include_package_data=True,
    # MANIFEST.in: only used in source distribution packaging.
    # ``package_data``: only used in binary distribution packaging.
    package_data={
        "": [
            "*.txt",
            "*.md",
            "*.rst",
        ],
        "dendropy": [
            # For files in this package's direct namespace
            # (e.g., "src/{normalized_project_name}/*.json")
            # "*.json",
            # For files in a (non-subpackage) subdirectory direct namespace
            # (e.g., "src/{normalized_project_name}/resources/config/*.json")
            # "resources/config/*.json",
            # For files located in 'src/piikun-data/'
            # "../piikun-data/*.json",
            # For files located in 'resources'/'
            # "../../resources/*.json",
        ],
    },
    test_suite = "tests.unittests",
    url='http://github.com/jeetsukumaran/DendroPy',
    project_urls={
        'Documentation': 'https://jeetsukumaran.github.io/DendroPy/',
        'Source': 'https://github.com/jeetsukumaran/DendroPy',
        'Tracker': 'https://github.com/jeetsukumaran/DendroPy/issues',
    },
    license='BSD',
    description="A Python library for phylogenetics and phylogenetic computing: reading, writing, simulation, processing and manipulation of phylogenetic trees (phylogenies) and characters.",
    long_description=_read(["README.rst"]),
    # long_description_content_type="text/markdown",
    long_description_content_type="text/x-rst",
    # install_requires=_read_requirements("requirements.txt"),
    # extras_require={"test": _read_requirements("requirements-test.txt")},
<<<<<<< HEAD
    setup_requires=["pytest-runner"],
    tests_require=["pytest"],
    install_requires = ['setuptools'],
    include_package_data = True,
    zip_safe = True,
=======
    classifiers = [
        "Intended Audience :: Developers",
        "Intended Audience :: Science/Research",
        "License :: OSI Approved :: BSD License",
        "Natural Language :: English",
        "Operating System :: OS Independent",
        "Programming Language :: Python :: 2.7",
        "Programming Language :: Python :: 3",
        "Programming Language :: Python :: 3.6",
        "Programming Language :: Python :: 3.7",
        "Programming Language :: Python :: 3.8",
        "Programming Language :: Python :: 3.9",
        "Programming Language :: Python :: 3.10",
        "Programming Language :: Python :: 3.11",
        "Programming Language :: Python",
        "Topic :: Scientific/Engineering :: Bio-Informatics",
        ],
    keywords='phylogenetics phylogeny phylogenies phylogeography evolution evolutionary biology systematics coalescent population genetics phyloinformatics bioinformatics',
>>>>>>> f06cdf1c
)
<|MERGE_RESOLUTION|>--- conflicted
+++ resolved
@@ -100,13 +100,11 @@
     long_description_content_type="text/x-rst",
     # install_requires=_read_requirements("requirements.txt"),
     # extras_require={"test": _read_requirements("requirements-test.txt")},
-<<<<<<< HEAD
     setup_requires=["pytest-runner"],
     tests_require=["pytest"],
     install_requires = ['setuptools'],
     include_package_data = True,
     zip_safe = True,
-=======
     classifiers = [
         "Intended Audience :: Developers",
         "Intended Audience :: Science/Research",
@@ -125,5 +123,4 @@
         "Topic :: Scientific/Engineering :: Bio-Informatics",
         ],
     keywords='phylogenetics phylogeny phylogenies phylogeography evolution evolutionary biology systematics coalescent population genetics phyloinformatics bioinformatics',
->>>>>>> f06cdf1c
 )
