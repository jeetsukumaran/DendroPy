--- conflicted
+++ resolved
@@ -104,11 +104,7 @@
 ## PACKAGE METADATA
 import collections
 __project__ = "DendroPy"
-<<<<<<< HEAD
-__version__ = "4.5.1"
-=======
 __version__ = "4.5.2"
->>>>>>> 0e7f7ac1
 __author__ = "Jeet Sukumaran and Mark T. Holder"
 __copyright__ = "Copyright 2010-2015 Jeet Sukumaran and Mark T. Holder."
 __citation__ = "Sukumaran, J and MT Holder. 2010. DendroPy: a Python library for phylogenetic computing. Bioinformatics 26: 1569-1571."
